--- conflicted
+++ resolved
@@ -17,8 +17,5 @@
 # python environment
 env/
 venv/
-<<<<<<< HEAD
 __pycache__/
-=======
-*.pyc
->>>>>>> 0badab48
+*.pyc